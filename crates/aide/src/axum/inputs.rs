#![allow(unused_imports)]
use crate::{
    openapi::{
        self, Header, MediaType, Operation, Parameter, ParameterData, ReferenceOr, RequestBody,
        Response, SchemaObject, StatusCode,
    },
    operation::{add_parameters, set_body},
};
use axum::{
    body::Body,
<<<<<<< HEAD
    extract::{
        Extension, Form, Json, MatchedPath, OriginalUri, Path, Query, RawQuery, State,
    },
=======
    extract::{Extension, Path, RawQuery, State},
>>>>>>> 2fa7282d
};
use axum_extra::extract::Host;

use indexmap::IndexMap;
use schemars::{
    schema::{ArrayValidation, InstanceType, Schema, SingleOrVec},
    JsonSchema,
};
use serde_json::json;

use crate::{
    error::Error,
    operation::{parameters_from_schema, OperationInput, ParamLocation},
};

impl<T> OperationInput for Extension<T> {}
impl<T> OperationInput for State<T> {}

impl OperationInput for Body {}
impl OperationInput for RawQuery {}

#[cfg(feature = "axum-tokio")]
impl<T> OperationInput for axum::extract::ConnectInfo<T> {}
#[cfg(feature = "axum-matched-path")]
impl OperationInput for axum::extract::MatchedPath {}
#[cfg(feature = "axum-original-uri")]
impl OperationInput for axum::extract::OriginalUri {}

#[cfg(feature = "axum-extra-headers")]
impl<T> OperationInput for axum_extra::typed_header::TypedHeader<T>
where
    T: axum_extra::headers::Header,
{
    fn operation_input(ctx: &mut crate::gen::GenContext, operation: &mut Operation) {
        let s = ctx.schema.subschema_for::<String>();
        add_parameters(
            ctx,
            operation,
            [Parameter::Header {
                parameter_data: ParameterData {
                    name: T::name().to_string(),
                    description: None,
                    required: true,
                    format: crate::openapi::ParameterSchemaOrContent::Schema(
                        openapi::SchemaObject {
                            json_schema: s,
                            example: None,
                            external_docs: None,
                        },
                    ),
                    extensions: Default::default(),
                    deprecated: None,
                    example: None,
                    examples: IndexMap::default(),
                    explode: None,
                },
                style: openapi::HeaderStyle::Simple,
            }],
        );
    }
}

#[cfg(any(feature = "axum-json", feature = "axum-extra-json-deserializer"))]
fn operation_input_json<T: JsonSchema>(
    ctx: &mut crate::gen::GenContext,
    operation: &mut Operation,
) {
    let schema = ctx.schema.subschema_for::<T>().into_object();
    let resolved_schema = ctx.resolve_schema(&schema);

    set_body(
        ctx,
        operation,
        RequestBody {
            description: resolved_schema
                .metadata
                .as_ref()
                .and_then(|m| m.description.clone()),
            content: IndexMap::from_iter([(
                "application/json".into(),
                MediaType {
                    schema: Some(SchemaObject {
                        json_schema: schema.into(),
                        example: None,
                        external_docs: None,
                    }),
                    ..Default::default()
                },
            )]),
            required: true,
            extensions: IndexMap::default(),
        },
    );
}

#[cfg(feature = "axum-json")]
impl<T> OperationInput for axum::Json<T>
where
    T: JsonSchema,
{
    fn operation_input(ctx: &mut crate::gen::GenContext, operation: &mut Operation) {
        operation_input_json::<T>(ctx, operation);
    }
}

#[cfg(feature = "axum-extra-json-deserializer")]
impl<T> OperationInput for axum_extra::extract::JsonDeserializer<T>
where
    T: JsonSchema,
{
    fn operation_input(ctx: &mut crate::gen::GenContext, operation: &mut Operation) {
        operation_input_json::<T>(ctx, operation);
    }
}

#[cfg(feature = "axum-form")]
impl<T> OperationInput for axum::extract::Form<T>
where
    T: JsonSchema,
{
    fn operation_input(ctx: &mut crate::gen::GenContext, operation: &mut Operation) {
        let schema = ctx.schema.subschema_for::<T>().into_object();
        let resolved_schema = ctx.resolve_schema(&schema);

        set_body(
            ctx,
            operation,
            RequestBody {
                description: resolved_schema
                    .metadata
                    .as_ref()
                    .and_then(|m| m.description.clone()),
                content: IndexMap::from_iter([(
                    "application/x-www-form-urlencoded".into(),
                    MediaType {
                        schema: Some(SchemaObject {
                            json_schema: schema.into(),
                            example: None,
                            external_docs: None,
                        }),
                        ..Default::default()
                    },
                )]),
                required: true,
                extensions: IndexMap::default(),
            },
        );
    }
}

impl<T> OperationInput for Path<T>
where
    T: JsonSchema,
{
    fn operation_input(ctx: &mut crate::gen::GenContext, operation: &mut Operation) {
        let schema = ctx.schema.subschema_for::<T>().into_object();
        let params = parameters_from_schema(ctx, schema, ParamLocation::Path);
        add_parameters(ctx, operation, params);
    }
}

#[cfg(feature = "axum-query")]
impl<T> OperationInput for axum::extract::Query<T>
where
    T: JsonSchema,
{
    fn operation_input(ctx: &mut crate::gen::GenContext, operation: &mut Operation) {
        let schema = ctx.schema.subschema_for::<T>().into_object();
        let params = parameters_from_schema(ctx, schema, ParamLocation::Query);
        add_parameters(ctx, operation, params);
    }
}

#[cfg(feature = "axum-ws")]
impl OperationInput for axum::extract::ws::WebSocketUpgrade {
    fn operation_input(
        ctx: &mut crate::gen::GenContext,
        operation: &mut crate::openapi::Operation,
    ) {
        if operation.responses.is_none() {
            operation.responses = Some(Default::default());
        }

        let responses = operation.responses.as_mut().unwrap();

        let existing = responses.responses.insert(
            StatusCode::Code(101),
            ReferenceOr::Item(Response {
                description: "websocket upgrade".into(),
                headers: IndexMap::from_iter([
                    (
                        "connection".to_string(),
                        ReferenceOr::Item(Header {
                            description: None,
                            style: crate::openapi::HeaderStyle::Simple,
                            required: false,
                            deprecated: None,
                            format: crate::openapi::ParameterSchemaOrContent::Schema(
                                SchemaObject {
                                    json_schema: Schema::Object(schemars::schema::SchemaObject {
                                        instance_type: Some(SingleOrVec::Single(Box::new(
                                            InstanceType::String,
                                        ))),
                                        enum_values: Some(vec![json!("upgrade")]),
                                        const_value: Some(json!("upgrade")),
                                        ..Default::default()
                                    }),
                                    external_docs: None,
                                    example: Some(json!("upgrade")),
                                },
                            ),
                            example: None,
                            examples: Default::default(),
                            extensions: Default::default(),
                        }),
                    ),
                    (
                        "upgrade".to_string(),
                        ReferenceOr::Item(Header {
                            description: None,
                            style: crate::openapi::HeaderStyle::Simple,
                            required: false,
                            deprecated: None,
                            format: crate::openapi::ParameterSchemaOrContent::Schema(
                                SchemaObject {
                                    json_schema: Schema::Object(schemars::schema::SchemaObject {
                                        instance_type: Some(SingleOrVec::Single(Box::new(
                                            InstanceType::String,
                                        ))),
                                        enum_values: Some(vec![json!("websocket")]),
                                        const_value: Some(json!("websocket")),
                                        ..Default::default()
                                    }),
                                    external_docs: None,
                                    example: Some(json!("websocket")),
                                },
                            ),
                            example: None,
                            examples: Default::default(),
                            extensions: Default::default(),
                        }),
                    ),
                    (
                        "sec-websocket-key".to_string(),
                        ReferenceOr::Item(Header {
                            description: None,
                            style: crate::openapi::HeaderStyle::Simple,
                            required: false,
                            deprecated: None,
                            format: crate::openapi::ParameterSchemaOrContent::Schema(
                                SchemaObject {
                                    json_schema: Schema::Object(schemars::schema::SchemaObject {
                                        instance_type: Some(SingleOrVec::Single(Box::new(
                                            InstanceType::String,
                                        ))),
                                        ..Default::default()
                                    }),
                                    external_docs: None,
                                    example: None,
                                },
                            ),
                            example: None,
                            examples: Default::default(),
                            extensions: Default::default(),
                        }),
                    ),
                    (
                        "sec-websocket-protocol".to_string(),
                        ReferenceOr::Item(Header {
                            description: None,
                            style: crate::openapi::HeaderStyle::Simple,
                            required: false,
                            deprecated: None,
                            format: crate::openapi::ParameterSchemaOrContent::Schema(
                                SchemaObject {
                                    json_schema: Schema::Object(schemars::schema::SchemaObject {
                                        instance_type: Some(SingleOrVec::Single(Box::new(
                                            InstanceType::String,
                                        ))),
                                        ..Default::default()
                                    }),
                                    external_docs: None,
                                    example: None,
                                },
                            ),
                            example: None,
                            examples: Default::default(),
                            extensions: Default::default(),
                        }),
                    ),
                ]),
                ..Default::default()
            }),
        );

        if existing.is_some() {
            ctx.error(Error::ResponseExists(StatusCode::Code(101)));
        }
    }
}

#[cfg(feature = "axum-multipart")]
impl OperationInput for axum::extract::Multipart {
    fn operation_input(ctx: &mut crate::gen::GenContext, operation: &mut Operation) {
        set_body(
            ctx,
            operation,
            RequestBody {
                description: Some("multipart form data".into()),
                content: IndexMap::from_iter([(
                    "multipart/form-data".into(),
                    MediaType {
                        schema: Some(SchemaObject {
                            json_schema: Schema::Object(schemars::schema::SchemaObject {
                                instance_type: Some(SingleOrVec::Single(Box::new(
                                    InstanceType::Array,
                                ))),
                                ..Default::default()
                            }),
                            external_docs: None,
                            example: None,
                        }),
                        ..Default::default()
                    },
                )]),
                required: true,
                extensions: IndexMap::default(),
            },
        );
    }
}

#[cfg(feature = "axum-extra")]
#[allow(unused_imports)]
mod extra {
    use axum_extra::extract;

    use super::*;
    use crate::operation::OperationInput;

    impl<T> OperationInput for extract::Cached<T>
    where
        T: OperationInput,
    {
        fn operation_input(
            ctx: &mut crate::gen::GenContext,
            operation: &mut crate::openapi::Operation,
        ) {
            T::operation_input(ctx, operation);
        }
    }

    impl<T, R> OperationInput for extract::WithRejection<T, R>
    where
        T: OperationInput,
    {
        fn operation_input(
            ctx: &mut crate::gen::GenContext,
            operation: &mut crate::openapi::Operation,
        ) {
            T::operation_input(ctx, operation);
        }
    }

    #[cfg(feature = "axum-extra-cookie")]
    impl OperationInput for extract::CookieJar {}

    #[cfg(feature = "axum-extra-cookie-private")]
    impl OperationInput for extract::PrivateCookieJar {}

    #[cfg(feature = "axum-extra-form")]
    impl<T> OperationInput for extract::Form<T>
    where
        T: JsonSchema,
    {
        fn operation_input(ctx: &mut crate::gen::GenContext, operation: &mut Operation) {
            let schema = ctx.schema.subschema_for::<T>().into_object();
            let resolved_schema = ctx.resolve_schema(&schema);

            set_body(
                ctx,
                operation,
                RequestBody {
                    description: resolved_schema
                        .metadata
                        .as_ref()
                        .and_then(|m| m.description.clone()),
                    content: IndexMap::from_iter([(
                        "application/x-www-form-urlencoded".into(),
                        MediaType {
                            schema: Some(SchemaObject {
                                json_schema: schema.into(),
                                example: None,
                                external_docs: None,
                            }),
                            ..Default::default()
                        },
                    )]),
                    required: true,
                    extensions: IndexMap::default(),
                },
            );
        }
    }
    #[cfg(feature = "axum-extra-query")]
    impl<T> OperationInput for extract::Query<T>
    where
        T: JsonSchema,
    {
        fn operation_input(ctx: &mut crate::gen::GenContext, operation: &mut Operation) {
            let schema = ctx.schema.subschema_for::<T>().into_object();
            let params = parameters_from_schema(ctx, schema, ParamLocation::Query);
            add_parameters(ctx, operation, params);
        }
    }
<<<<<<< HEAD
}

#[cfg(feature = "jwt-authorizer")]
mod jwt_authorizer {
    use super::*;
    use crate::OperationInput;
    use ::jwt_authorizer::JwtClaims;

    impl<T> OperationInput for JwtClaims<T> {
        fn operation_input(
            ctx: &mut crate::gen::GenContext,
            operation: &mut crate::openapi::Operation,
        ) {
            let s = ctx.schema.subschema_for::<String>();
            add_parameters(
                ctx,
                operation,
                [Parameter::Header {
                    parameter_data: ParameterData {
                        name: "Authorization".to_string(),
                        description: Some("Jwt Bearer token".to_string()),
                        required: true,
                        format: crate::openapi::ParameterSchemaOrContent::Schema(
                            openapi::SchemaObject {
                                json_schema: s,
                                example: None,
                                external_docs: None,
                            },
                        ),
                        extensions: Default::default(),
                        deprecated: None,
                        example: None,
                        examples: IndexMap::default(),
                        explode: None,
                    },
                    style: openapi::HeaderStyle::Simple,
                }],
            );
        }
    }
}

#[cfg(feature = "axum-login")]
mod axum_login {
    use super::*;
    use crate::OperationInput;
    use ::axum_login::{AuthSession, AuthnBackend};
    use ::axum_login::tower_sessions::Session;

    impl<T: AuthnBackend> OperationInput for AuthSession<T> {}
    impl OperationInput for Session {}
=======
>>>>>>> 2fa7282d
}<|MERGE_RESOLUTION|>--- conflicted
+++ resolved
@@ -8,13 +8,7 @@
 };
 use axum::{
     body::Body,
-<<<<<<< HEAD
-    extract::{
-        Extension, Form, Json, MatchedPath, OriginalUri, Path, Query, RawQuery, State,
-    },
-=======
     extract::{Extension, Path, RawQuery, State},
->>>>>>> 2fa7282d
 };
 use axum_extra::extract::Host;
 
@@ -430,47 +424,6 @@
             add_parameters(ctx, operation, params);
         }
     }
-<<<<<<< HEAD
-}
-
-#[cfg(feature = "jwt-authorizer")]
-mod jwt_authorizer {
-    use super::*;
-    use crate::OperationInput;
-    use ::jwt_authorizer::JwtClaims;
-
-    impl<T> OperationInput for JwtClaims<T> {
-        fn operation_input(
-            ctx: &mut crate::gen::GenContext,
-            operation: &mut crate::openapi::Operation,
-        ) {
-            let s = ctx.schema.subschema_for::<String>();
-            add_parameters(
-                ctx,
-                operation,
-                [Parameter::Header {
-                    parameter_data: ParameterData {
-                        name: "Authorization".to_string(),
-                        description: Some("Jwt Bearer token".to_string()),
-                        required: true,
-                        format: crate::openapi::ParameterSchemaOrContent::Schema(
-                            openapi::SchemaObject {
-                                json_schema: s,
-                                example: None,
-                                external_docs: None,
-                            },
-                        ),
-                        extensions: Default::default(),
-                        deprecated: None,
-                        example: None,
-                        examples: IndexMap::default(),
-                        explode: None,
-                    },
-                    style: openapi::HeaderStyle::Simple,
-                }],
-            );
-        }
-    }
 }
 
 #[cfg(feature = "axum-login")]
@@ -482,6 +435,4 @@
 
     impl<T: AuthnBackend> OperationInput for AuthSession<T> {}
     impl OperationInput for Session {}
-=======
->>>>>>> 2fa7282d
 }