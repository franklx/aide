use std::{
    marker::PhantomData,
    ops::{Deref, DerefMut},
};

use serde::{Deserialize, Serialize};

use crate::gen::GenContext;
use crate::openapi::{Operation, Response};
use crate::{OperationInput, OperationOutput};

/// Trait that allows implementing a custom Api definition for any type.
///
/// Two approaches are possible:
///
/// 1. Simple Type override for concrete types
/// ```
/// # use aide::{ApiOverride, OperationInput, WithApi};
/// # #[derive(Eq, PartialEq, Debug)] struct SomeType;
///
/// #[derive(Debug)]
/// struct MyApiOverride;
///
/// impl ApiOverride for MyApiOverride {
///     type Target = SomeType;
/// }
///
/// impl OperationInput for MyApiOverride {
///     // override stuff
///     // can be done with OperationOutput as well
/// }
///
/// async fn my_handler(WithApi(ty, ..): WithApi<MyApiOverride>) -> bool {
///     assert_eq!(ty, SomeType);
///     true
/// }
/// ```
///
/// 2. Generic Type Override
/// ```
/// # use std::marker::PhantomData;
/// # use aide::{ApiOverride, OperationInput, WithApi};
/// # #[derive(Eq, PartialEq, Debug)] struct SomeType;
/// # #[derive(Eq, PartialEq, Debug)] struct CustomXML<T>(T);
///
/// #[derive(Debug)]
/// struct MyCustomXML<T>(PhantomData<T>);
///
/// impl<T> ApiOverride for MyCustomXML<T> {
///     type Target = CustomXML<T>;
/// }
///
/// impl<T> OperationInput for MyCustomXML<T> {
///     // override stuff with access to T
///     // can be done with OperationOutput as well
/// }
///
/// async fn my_handler(WithApi(ty, ..): WithApi<MyCustomXML<SomeType>>) -> bool {
///     assert_eq!(ty, CustomXML(SomeType));
///     true
/// }
/// ```
pub trait ApiOverride {
    /// The type that is being overridden
    type Target;
}

/// Allows non [`OperationInput`] or [`OperationOutput`] types to be used in aide handlers with a provided documentation.
///
/// For types that already implement [`OperationInput`] or [`OperationOutput`] it overrides the documentation with the provided one.
/// See [`ApiOverride`] on how to implement such an override
#[derive(Copy, Clone, Debug, Ord, PartialOrd, Eq, PartialEq, Hash, Serialize, Deserialize)]
pub struct WithApi<T>(pub T::Target, pub PhantomData<T>)
where
    T: ApiOverride;

impl<T> WithApi<T>
where
    T: ApiOverride,
{
    /// Unwraps [Self] into its inner type
    pub fn into_inner(self) -> T::Target {
        self.0
    }
}

impl<T> Deref for WithApi<T>
where
    T: ApiOverride,
{
    type Target = T::Target;

    fn deref(&self) -> &Self::Target {
        &self.0
    }
}

impl<T> DerefMut for WithApi<T>
where
    T: ApiOverride,
{
    fn deref_mut(&mut self) -> &mut Self::Target {
        &mut self.0
    }
}

impl<T> AsRef<T::Target> for WithApi<T>
where
    T: ApiOverride,
{
    fn as_ref(&self) -> &T::Target {
        &self.0
    }
}

impl<T> AsMut<T::Target> for WithApi<T>
where
    T: ApiOverride,
{
    fn as_mut(&mut self) -> &mut T::Target {
        &mut self.0
    }
}

impl<T> OperationInput for WithApi<T>
where
    T: OperationInput + ApiOverride,
{
    fn operation_input(ctx: &mut GenContext, operation: &mut Operation) {
        T::operation_input(ctx, operation);
    }

    fn inferred_early_responses(
        ctx: &mut GenContext,
        operation: &mut Operation,
    ) -> Vec<(Option<u16>, Response)> {
        T::inferred_early_responses(ctx, operation)
    }
}

impl<T> OperationOutput for WithApi<T>
where
    T: OperationOutput + ApiOverride,
{
    type Inner = T::Inner;

    fn operation_response(ctx: &mut GenContext, operation: &mut Operation) -> Option<Response> {
        T::operation_response(ctx, operation)
    }

    fn inferred_responses(
        ctx: &mut GenContext,
        operation: &mut Operation,
    ) -> Vec<(Option<u16>, Response)> {
        T::inferred_responses(ctx, operation)
    }
}

#[cfg(feature = "axum")]
mod axum {
    use crate::helpers::with_api::ApiOverride;
    use axum::body::Body;
    use axum::extract::{FromRequest, FromRequestParts};
    use axum::response::{IntoResponse, IntoResponseParts, Response, ResponseParts};
<<<<<<< HEAD
    use axum::body::Body;
=======
>>>>>>> 2fa7282d
    use http::request::Parts;
    use http::Request;

    use crate::WithApi;

    impl<T> IntoResponse for WithApi<T>
    where
        T: ApiOverride,
        T::Target: IntoResponse,
    {
        fn into_response(self) -> Response {
            self.0.into_response()
        }
    }

    impl<T> IntoResponseParts for WithApi<T>
    where
        T: ApiOverride,
        T::Target: IntoResponseParts,
    {
        type Error = <T::Target as IntoResponseParts>::Error;

        fn into_response_parts(self, res: ResponseParts) -> Result<ResponseParts, Self::Error> {
            self.0.into_response_parts(res)
        }
    }

    impl<T, S> FromRequestParts<S> for WithApi<T>
    where
        T: ApiOverride,
        T::Target: FromRequestParts<S>,
        S: Send + Sync,
    {
        type Rejection = <T::Target as FromRequestParts<S>>::Rejection;

        async fn from_request_parts(parts: &mut Parts, state: &S) -> Result<Self, Self::Rejection> {
            Ok(Self(
                <T::Target as FromRequestParts<S>>::from_request_parts(parts, state).await?,
                Default::default(),
            ))
        }
    }

    impl<T, S> FromRequest<S> for WithApi<T>
    where
        T: ApiOverride,
        T::Target: FromRequest<S>,
        S: Send + Sync,
    {
        type Rejection = <T::Target as FromRequest<S>>::Rejection;

        async fn from_request(req: Request<Body>, state: &S) -> Result<Self, Self::Rejection> {
            Ok(Self(
                <T::Target as FromRequest<S>>::from_request(req, state).await?,
                Default::default(),
            ))
        }
    }
}<|MERGE_RESOLUTION|>--- conflicted
+++ resolved
@@ -162,10 +162,6 @@
     use axum::body::Body;
     use axum::extract::{FromRequest, FromRequestParts};
     use axum::response::{IntoResponse, IntoResponseParts, Response, ResponseParts};
-<<<<<<< HEAD
-    use axum::body::Body;
-=======
->>>>>>> 2fa7282d
     use http::request::Parts;
     use http::Request;
 
