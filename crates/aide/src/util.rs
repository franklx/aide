--- conflicted
+++ resolved
@@ -7,56 +7,6 @@
     Error,
 };
 
-<<<<<<< HEAD
-/// Transform colon path params to the notation
-/// used in `OpenApi`.
-///
-/// Axum wildcard routes are not supported by OpenAPI 3 but will be indicated as a param with a trailing `+`
-///
-/// # Examples
-///
-/// The path `/{id}/{repo}/{*tree}` is turned into `/{id}/{repo}/{tree+}`.
-
-#[must_use]
-pub fn path_colon_params(s: &str) -> Cow<str> {
-    if !s.contains('*') {
-        return s.into();
-    }
-
-    let mut rewritten = String::with_capacity(s.len());
-
-    #[derive(Clone, Copy)]
-    enum State {
-        None,
-        WasParam,
-        WasWildcard,
-    }
-    let mut state = State::None;
-    for c in s.chars() {
-        match (state, c) {
-            (State::None, '{') => {
-                rewritten.push(c);
-                state = State::WasParam;
-            }
-            (State::WasWildcard, '}') => {
-                rewritten.push('+');
-                rewritten.push(c);
-                state = State::None;
-            }
-            (State::WasParam, '*') => {
-                state = State::WasWildcard;
-            }
-            (_, _) => {
-                rewritten.push(c);
-            }
-        }
-    }
-
-    rewritten.into()
-}
-
-=======
->>>>>>> 2fa7282d
 /// Iterate over all operations in a path item.
 pub fn iter_operations_mut(
     path: &mut PathItem,
@@ -240,20 +190,4 @@
             Ok(ret)
         }
     }
-<<<<<<< HEAD
-}
-
-#[cfg(test)]
-mod tests {
-    use super::*;
-
-    #[test]
-    fn test_path_colon_params() {
-        assert_eq!(
-            path_colon_params("/{id}/{repo}/{*tree}"),
-            "/{id}/{repo}/{tree+}"
-        );
-    }
-=======
->>>>>>> 2fa7282d
 }