[package]
name = "aide"
<<<<<<< HEAD
version = "0.14.0+frk.6"
=======
version = "0.14.1"
>>>>>>> 95723fb9
authors = ["tamasfe"]
edition = "2021"
keywords = ["generate", "api", "openapi", "documentation", "specification"]
license = "MIT OR Apache-2.0"
repository = "https://github.com/tamasfe/aide"
description = "A code-first API documentation library"
readme = "README.md"

publish = ["elleci"]

[dependencies]
indexmap = { version = "2", features = ["serde"] }
schemars = { version = "0.8", features = ["impl_json_schema", "indexmap2"] }
serde = { version = "1", features = ["derive"] }
serde_json = "1"
thiserror = "2"
tracing = "0.1"
<<<<<<< HEAD
aide-macros = { version = "0.8", path = "../aide-macros", optional = true }
=======
aide-macros = { version = "=0.8.0", path = "../aide-macros", optional = true }
>>>>>>> 95723fb9

bytes = { version = "1", optional = true }
http = { version = "1", optional = true }

axum = { version = "0.8", optional = true, default-features = false }
axum-extra = { version = "0.10", optional = true }
tower-layer = { version = "0.3", optional = true }
tower-service = { version = "0.3", optional = true }
cfg-if = "1"

axum-login = { registry = "elleci", version = "0.17", optional = true }

[features]
macros = ["dep:aide-macros"]
redoc = []
swagger = []
scalar = []
skip_serializing_defaults = []

axum = ["dep:axum", "bytes", "http", "dep:tower-layer", "dep:tower-service"]
axum-form = ["axum", "axum/form"]
axum-json = ["axum", "axum/json"]
axum-matched-path = ["axum", "axum/matched-path"]
axum-multipart = ["axum", "axum/multipart"]
axum-original-uri = ["axum", "axum/original-uri"]
axum-query = ["axum", "axum/query"]
axum-tokio = ["axum", "axum/tokio"]
axum-ws = ["axum", "axum/ws"]

axum-extra = ["axum", "dep:axum-extra"]
axum-extra-cookie = ["axum-extra", "axum-extra/cookie"]
axum-extra-cookie-private = ["axum-extra", "axum-extra/cookie-private"]
axum-extra-form = ["axum-extra", "axum-extra/form"]
axum-extra-headers = ["axum-extra/typed-header"]
axum-extra-query = ["axum-extra", "axum-extra/query"]
axum-extra-json-deserializer = ["axum-extra", "axum-extra/json-deserializer"]

axum-login = ["dep:axum-login"]

[dev-dependencies]
tokio = { version = "1", features = ["macros", "rt-multi-thread"] }

[package.metadata.docs.rs]
all-features = true
rustdoc-args = ["--cfg", "docsrs"]<|MERGE_RESOLUTION|>--- conflicted
+++ resolved
@@ -1,10 +1,6 @@
 [package]
 name = "aide"
-<<<<<<< HEAD
-version = "0.14.0+frk.6"
-=======
-version = "0.14.1"
->>>>>>> 95723fb9
+version = "0.14.1+frk.6"
 authors = ["tamasfe"]
 edition = "2021"
 keywords = ["generate", "api", "openapi", "documentation", "specification"]
@@ -22,11 +18,7 @@
 serde_json = "1"
 thiserror = "2"
 tracing = "0.1"
-<<<<<<< HEAD
 aide-macros = { version = "0.8", path = "../aide-macros", optional = true }
-=======
-aide-macros = { version = "=0.8.0", path = "../aide-macros", optional = true }
->>>>>>> 95723fb9
 
 bytes = { version = "1", optional = true }
 http = { version = "1", optional = true }
