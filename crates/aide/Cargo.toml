[package]
name = "aide"
version = "0.15.0+frk.6"
authors = ["tamasfe"]
edition = "2021"
keywords = ["generate", "api", "openapi", "documentation", "specification"]
license = "MIT OR Apache-2.0"
repository = "https://github.com/tamasfe/aide"
description = "A code-first API documentation library"
readme = "README.md"

publish = ["elleci"]

[dependencies]
indexmap = { version = "2", features = ["serde"] }
schemars = { version = "0.9", features = ["indexmap2"] }
serde = { version = "1", features = ["derive"] }
serde_json = "1"
thiserror = "2"
tracing = "0.1"
<<<<<<< HEAD
aide-macros = { version = "0.8", path = "../aide-macros", optional = true }
=======
aide-macros = { version = "=0.15.0", path = "../aide-macros", optional = true }
>>>>>>> 6269d0f1

bytes = { version = "1", optional = true }
http = { version = "1", optional = true }
serde_qs = { version = "0.14", optional = true }

axum = { version = "0.8", optional = true, default-features = false }
axum-extra = { version = "0.10", optional = true }
tower-layer = { version = "0.3", optional = true }
tower-service = { version = "0.3", optional = true }
cfg-if = "1"

axum-login = { registry = "elleci", version = "0.17", optional = true }

[features]
macros = ["dep:aide-macros"]
redoc = []
swagger = []
scalar = []
skip_serializing_defaults = []
serde_qs = ["dep:serde_qs"]

axum = ["dep:axum", "bytes", "http", "dep:tower-layer", "dep:tower-service", "serde_qs?/axum"]
axum-form = ["axum", "axum/form"]
axum-json = ["axum", "axum/json"]
axum-matched-path = ["axum", "axum/matched-path"]
axum-multipart = ["axum", "axum/multipart"]
axum-original-uri = ["axum", "axum/original-uri"]
axum-query = ["axum", "axum/query"]
axum-tokio = ["axum", "axum/tokio"]
axum-ws = ["axum", "axum/ws"]

axum-extra = ["axum", "dep:axum-extra"]
axum-extra-cookie = ["axum-extra", "axum-extra/cookie"]
axum-extra-cookie-private = ["axum-extra", "axum-extra/cookie-private"]
axum-extra-form = ["axum-extra", "axum-extra/form"]
axum-extra-headers = ["axum-extra/typed-header"]
axum-extra-query = ["axum-extra", "axum-extra/query"]
axum-extra-json-deserializer = ["axum-extra", "axum-extra/json-deserializer"]
axum-extra-typed-routing = [
    "axum-extra",
    "axum-extra/typed-routing",
    "aide-macros?/axum-extra-typed-routing",
]

axum-login = ["dep:axum-login"]

[dev-dependencies]
tokio = { version = "1", features = ["macros", "rt-multi-thread"] }

[package.metadata.docs.rs]
all-features = true
rustdoc-args = ["--cfg", "docsrs"]<|MERGE_RESOLUTION|>--- conflicted
+++ resolved
@@ -1,6 +1,6 @@
 [package]
 name = "aide"
-version = "0.15.0+frk.6"
+version = "0.15.0+frk.7"
 authors = ["tamasfe"]
 edition = "2021"
 keywords = ["generate", "api", "openapi", "documentation", "specification"]
@@ -18,11 +18,7 @@
 serde_json = "1"
 thiserror = "2"
 tracing = "0.1"
-<<<<<<< HEAD
-aide-macros = { version = "0.8", path = "../aide-macros", optional = true }
-=======
-aide-macros = { version = "=0.15.0", path = "../aide-macros", optional = true }
->>>>>>> 6269d0f1
+aide-macros = { registry = "elleci", version = "~0.15.0", path = "../aide-macros", optional = true }
 
 bytes = { version = "1", optional = true }
 http = { version = "1", optional = true }
