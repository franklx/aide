[package]
name = "aide"
<<<<<<< HEAD
version = "0.13.6+frk.5"
=======
version = "0.14.0"
>>>>>>> 2fa7282d
authors = ["tamasfe"]
edition = "2021"
keywords = ["generate", "api", "openapi", "documentation", "specification"]
license = "MIT OR Apache-2.0"
repository = "https://github.com/tamasfe/aide"
description = "A code-first API documentation library"
readme = "README.md"

publish = ["elleci"]

[dependencies]
<<<<<<< HEAD
indexmap = { version = "2", features = ["serde"] }
schemars = { version = "0.8", features = ["impl_json_schema", "indexmap2"] }
serde = "1"
serde_json = "1"
thiserror = "2"
tracing = "0"
aide-macros = { version = "0.7", path = "../aide-macros", optional = true }
=======
indexmap = { version = "2.1", features = ["serde"] }
schemars = { version = "0.8.16", features = ["impl_json_schema", "indexmap2"] }
serde = { version = "1.0.144", features = ["derive"] }
serde_json = "1"
thiserror = "2.0"
tracing = "0.1"
aide-macros = { version = "0.7.0", path = "../aide-macros", optional = true }
>>>>>>> 2fa7282d

bytes = { version = "1", optional = true }
http = { version = "1", optional = true }

<<<<<<< HEAD
axum = { version = "0.8", optional = true, default-features = false, features = ["form", "json", "matched-path", "query"] }
axum-extra = { version = "0.10", optional = true }
=======
axum = { version = "0.8.1", optional = true, default-features = false }
axum-extra = { version = "0.10.0", optional = true }
>>>>>>> 2fa7282d
tower-layer = { version = "0.3", optional = true }
tower-service = { version = "0.3", optional = true }
cfg-if = "1"

<<<<<<< HEAD

# custom axum extractors
serde_qs = { version = "0.13", optional = true }
jwt-authorizer = { version = "0.15", default-features = false, optional = true }
axum-login = { registry = "elleci", version = "0.17", optional = true }

=======
>>>>>>> 2fa7282d
[features]
macros = ["dep:aide-macros"]
redoc = []
swagger = []
scalar = []
skip_serializing_defaults = []

axum = ["dep:axum", "bytes", "http", "dep:tower-layer", "dep:tower-service"]
axum-form = ["axum", "axum/form"]
axum-json = ["axum", "axum/json"]
axum-matched-path = ["axum", "axum/matched-path"]
axum-multipart = ["axum", "axum/multipart"]
axum-original-uri = ["axum", "axum/original-uri"]
axum-query = ["axum", "axum/query"]
axum-tokio = ["axum", "axum/tokio"]
axum-ws = ["axum", "axum/ws"]

<<<<<<< HEAD

serde_qs = ["dep:serde_qs"]
jwt-authorizer = ["dep:jwt-authorizer"]
axum-login = ["dep:axum-login"]

[dev-dependencies]
serde = { version = "1", features = ["derive"] }
tokio = { version = "1", features = ["macros", "rt-multi-thread"] }
=======
axum-extra = ["axum", "dep:axum-extra"]
axum-extra-cookie = ["axum-extra", "axum-extra/cookie"]
axum-extra-cookie-private = ["axum-extra", "axum-extra/cookie-private"]
axum-extra-form = ["axum-extra", "axum-extra/form"]
axum-extra-headers = ["axum-extra/typed-header"]
axum-extra-query = ["axum-extra", "axum-extra/query"]
axum-extra-json-deserializer = ["axum-extra", "axum-extra/json-deserializer"]

[dev-dependencies]
tokio = { version = "1.21.0", features = ["macros", "rt-multi-thread"] }
>>>>>>> 2fa7282d

[package.metadata.docs.rs]
all-features = true
rustdoc-args = ["--cfg", "docsrs"]<|MERGE_RESOLUTION|>--- conflicted
+++ resolved
@@ -1,10 +1,6 @@
 [package]
 name = "aide"
-<<<<<<< HEAD
-version = "0.13.6+frk.5"
-=======
-version = "0.14.0"
->>>>>>> 2fa7282d
+version = "0.14.0+frk.5"
 authors = ["tamasfe"]
 edition = "2021"
 keywords = ["generate", "api", "openapi", "documentation", "specification"]
@@ -16,47 +12,23 @@
 publish = ["elleci"]
 
 [dependencies]
-<<<<<<< HEAD
 indexmap = { version = "2", features = ["serde"] }
 schemars = { version = "0.8", features = ["impl_json_schema", "indexmap2"] }
-serde = "1"
+serde = { version = "1", features = ["derive"] }
 serde_json = "1"
 thiserror = "2"
-tracing = "0"
+tracing = "0.1"
 aide-macros = { version = "0.7", path = "../aide-macros", optional = true }
-=======
-indexmap = { version = "2.1", features = ["serde"] }
-schemars = { version = "0.8.16", features = ["impl_json_schema", "indexmap2"] }
-serde = { version = "1.0.144", features = ["derive"] }
-serde_json = "1"
-thiserror = "2.0"
-tracing = "0.1"
-aide-macros = { version = "0.7.0", path = "../aide-macros", optional = true }
->>>>>>> 2fa7282d
 
 bytes = { version = "1", optional = true }
 http = { version = "1", optional = true }
 
-<<<<<<< HEAD
-axum = { version = "0.8", optional = true, default-features = false, features = ["form", "json", "matched-path", "query"] }
+axum = { version = "0.8", optional = true, default-features = false }
 axum-extra = { version = "0.10", optional = true }
-=======
-axum = { version = "0.8.1", optional = true, default-features = false }
-axum-extra = { version = "0.10.0", optional = true }
->>>>>>> 2fa7282d
 tower-layer = { version = "0.3", optional = true }
 tower-service = { version = "0.3", optional = true }
 cfg-if = "1"
 
-<<<<<<< HEAD
-
-# custom axum extractors
-serde_qs = { version = "0.13", optional = true }
-jwt-authorizer = { version = "0.15", default-features = false, optional = true }
-axum-login = { registry = "elleci", version = "0.17", optional = true }
-
-=======
->>>>>>> 2fa7282d
 [features]
 macros = ["dep:aide-macros"]
 redoc = []
@@ -74,16 +46,6 @@
 axum-tokio = ["axum", "axum/tokio"]
 axum-ws = ["axum", "axum/ws"]
 
-<<<<<<< HEAD
-
-serde_qs = ["dep:serde_qs"]
-jwt-authorizer = ["dep:jwt-authorizer"]
-axum-login = ["dep:axum-login"]
-
-[dev-dependencies]
-serde = { version = "1", features = ["derive"] }
-tokio = { version = "1", features = ["macros", "rt-multi-thread"] }
-=======
 axum-extra = ["axum", "dep:axum-extra"]
 axum-extra-cookie = ["axum-extra", "axum-extra/cookie"]
 axum-extra-cookie-private = ["axum-extra", "axum-extra/cookie-private"]
@@ -93,8 +55,7 @@
 axum-extra-json-deserializer = ["axum-extra", "axum-extra/json-deserializer"]
 
 [dev-dependencies]
-tokio = { version = "1.21.0", features = ["macros", "rt-multi-thread"] }
->>>>>>> 2fa7282d
+tokio = { version = "1", features = ["macros", "rt-multi-thread"] }
 
 [package.metadata.docs.rs]
 all-features = true
