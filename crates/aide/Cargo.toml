[package]
name = "aide"
<<<<<<< HEAD
version = "0.14.2+frk.6"
=======
version = "0.15.0"
>>>>>>> 6ae0c4e3
authors = ["tamasfe"]
edition = "2021"
keywords = ["generate", "api", "openapi", "documentation", "specification"]
license = "MIT OR Apache-2.0"
repository = "https://github.com/tamasfe/aide"
description = "A code-first API documentation library"
readme = "README.md"

publish = ["elleci"]

[dependencies]
<<<<<<< HEAD
indexmap = { version = "2", features = ["serde"] }
schemars = { version = "0.8", features = ["impl_json_schema", "indexmap2"] }
serde = { version = "1", features = ["derive"] }
=======
indexmap = { version = "2.1", features = ["serde"] }
schemars = { version = "0.9.0", features = ["indexmap2"] }
serde = { version = "1.0.144", features = ["derive"] }
>>>>>>> 6ae0c4e3
serde_json = "1"
thiserror = "2"
tracing = "0.1"
aide-macros = { version = "0.8", path = "../aide-macros", optional = true }

bytes = { version = "1", optional = true }
http = { version = "1", optional = true }
serde_qs = { version = "0.14", optional = true }

axum = { version = "0.8", optional = true, default-features = false }
axum-extra = { version = "0.10", optional = true }
tower-layer = { version = "0.3", optional = true }
tower-service = { version = "0.3", optional = true }
cfg-if = "1"

axum-login = { registry = "elleci", version = "0.17", optional = true }

[features]
macros = ["dep:aide-macros"]
redoc = []
swagger = []
scalar = []
skip_serializing_defaults = []
serde_qs = ["dep:serde_qs"]

axum = ["dep:axum", "bytes", "http", "dep:tower-layer", "dep:tower-service", "serde_qs?/axum"]
axum-form = ["axum", "axum/form"]
axum-json = ["axum", "axum/json"]
axum-matched-path = ["axum", "axum/matched-path"]
axum-multipart = ["axum", "axum/multipart"]
axum-original-uri = ["axum", "axum/original-uri"]
axum-query = ["axum", "axum/query"]
axum-tokio = ["axum", "axum/tokio"]
axum-ws = ["axum", "axum/ws"]

axum-extra = ["axum", "dep:axum-extra"]
axum-extra-cookie = ["axum-extra", "axum-extra/cookie"]
axum-extra-cookie-private = ["axum-extra", "axum-extra/cookie-private"]
axum-extra-form = ["axum-extra", "axum-extra/form"]
axum-extra-headers = ["axum-extra/typed-header"]
axum-extra-query = ["axum-extra", "axum-extra/query"]
axum-extra-json-deserializer = ["axum-extra", "axum-extra/json-deserializer"]
axum-extra-typed-routing = ["axum-extra", "axum-extra/typed-routing"]

axum-login = ["dep:axum-login"]

[dev-dependencies]
tokio = { version = "1", features = ["macros", "rt-multi-thread"] }

[package.metadata.docs.rs]
all-features = true
rustdoc-args = ["--cfg", "docsrs"]<|MERGE_RESOLUTION|>--- conflicted
+++ resolved
@@ -1,10 +1,6 @@
 [package]
 name = "aide"
-<<<<<<< HEAD
-version = "0.14.2+frk.6"
-=======
-version = "0.15.0"
->>>>>>> 6ae0c4e3
+version = "0.15.0+frk.6"
 authors = ["tamasfe"]
 edition = "2021"
 keywords = ["generate", "api", "openapi", "documentation", "specification"]
@@ -16,15 +12,9 @@
 publish = ["elleci"]
 
 [dependencies]
-<<<<<<< HEAD
 indexmap = { version = "2", features = ["serde"] }
-schemars = { version = "0.8", features = ["impl_json_schema", "indexmap2"] }
+schemars = { version = "0.9", features = ["indexmap2"] }
 serde = { version = "1", features = ["derive"] }
-=======
-indexmap = { version = "2.1", features = ["serde"] }
-schemars = { version = "0.9.0", features = ["indexmap2"] }
-serde = { version = "1.0.144", features = ["derive"] }
->>>>>>> 6ae0c4e3
 serde_json = "1"
 thiserror = "2"
 tracing = "0.1"
