--- conflicted
+++ resolved
@@ -17,13 +17,8 @@
 serde = "1"
 serde_json = "1"
 thiserror = "1"
-<<<<<<< HEAD
 tracing = "0"
 aide-macros = { version = "0.7", path = "../aide-macros", optional = true }
-=======
-tracing = "0.1"
-aide-macros = { version = "0.7.0", path = "../aide-macros", optional = true }
->>>>>>> e05bea34
 
 bytes = { version = "1", optional = true }
 http = { version = "1", optional = true }
