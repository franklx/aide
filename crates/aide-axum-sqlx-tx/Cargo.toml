[package]
name = "aide-axum-sqlx-tx"
version = "0.13.1"
edition = "2021"
resolver = "2"
authors = ["Wicpar"]
keywords = ["web", "axum", "json"]
repository = "https://github.com/tamasfe/aide"
license = "MIT OR Apache-2.0"
description = "axum-sqlx-tx for aide"
readme = "README.md"

[dependencies]
sqlx-06 = { package = "axum-sqlx-tx", version = "0.5.0", optional = true }
sqlx-07 = { package = "axum-sqlx-tx", version = "0.8.0", optional = true }
<<<<<<< HEAD
aide = { registry = "elleci", version = "0.13", path = "../aide" }
=======
aide = { version = "0.14", path = "../aide" }
>>>>>>> 2fa7282d

[dev-dependencies]
sqlx = { version = "^0.7", features = ["postgres"] }
sqlx-07 = { package = "axum-sqlx-tx", version = "0.8.0", features = ["postgres"] }

[features]
default = ["sqlx-07"]
sqlx-07 = ["dep:sqlx-07"]
sqlx-06 = ["dep:sqlx-06"]

any = ["sqlx-07?/any", "sqlx-06?/any"]
mysql = ["sqlx-07?/mysql", "sqlx-06?/mysql"]
postgres = ["sqlx-07?/postgres", "sqlx-06?/postgres"]

runtime-tokio-native-tls = ["sqlx-07?/runtime-tokio-native-tls", "sqlx-06?/runtime-tokio-native-tls"]
runtime-tokio-rustls = ["sqlx-07?/runtime-tokio-rustls", "sqlx-06?/runtime-tokio-rustls"]<|MERGE_RESOLUTION|>--- conflicted
+++ resolved
@@ -13,11 +13,7 @@
 [dependencies]
 sqlx-06 = { package = "axum-sqlx-tx", version = "0.5.0", optional = true }
 sqlx-07 = { package = "axum-sqlx-tx", version = "0.8.0", optional = true }
-<<<<<<< HEAD
-aide = { registry = "elleci", version = "0.13", path = "../aide" }
-=======
-aide = { version = "0.14", path = "../aide" }
->>>>>>> 2fa7282d
+aide = { registry = "elleci", version = "0.14", path = "../aide" }
 
 [dev-dependencies]
 sqlx = { version = "^0.7", features = ["postgres"] }
