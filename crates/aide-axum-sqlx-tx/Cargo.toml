[package]
name = "aide-axum-sqlx-tx"
version = "0.13.1"
edition = "2021"
resolver = "2"
authors = ["Wicpar"]
keywords = ["web", "axum", "json"]
repository = "https://github.com/tamasfe/aide"
license = "MIT OR Apache-2.0"
description = "axum-sqlx-tx for aide"
readme = "README.md"

[dependencies]
<<<<<<< HEAD
sqlx-06 = { package = "axum-sqlx-tx", version = "0.5", optional = true }
sqlx-07 = { package = "axum-sqlx-tx", version = "0.6", optional = true }
aide = { version = "0.13.3-frk1", path = "../aide" }

[dev-dependencies]
sqlx = { version = "^0.7", features = ["postgres"] }
sqlx-07 = { package = "axum-sqlx-tx", version = "0.6", features = ["postgres"] }
=======
sqlx-06 = { package = "axum-sqlx-tx", version = "0.5.0", optional = true }
sqlx-07 = { package = "axum-sqlx-tx", version = "0.8.0", optional = true }
aide = { version = "0.13", path = "../aide" }

[dev-dependencies]
sqlx = { version = "^0.7", features = ["postgres"] }
sqlx-07 = { package = "axum-sqlx-tx", version = "0.8.0", features = ["postgres"] }
>>>>>>> 372fe865

[features]
default = ["sqlx-07"]
sqlx-07 = ["dep:sqlx-07"]
sqlx-06 = ["dep:sqlx-06"]

any = ["sqlx-07?/any", "sqlx-06?/any"]
mysql = ["sqlx-07?/mysql", "sqlx-06?/mysql"]
postgres = ["sqlx-07?/postgres", "sqlx-06?/postgres"]

runtime-tokio-native-tls = ["sqlx-07?/runtime-tokio-native-tls", "sqlx-06?/runtime-tokio-native-tls"]
runtime-tokio-rustls = ["sqlx-07?/runtime-tokio-rustls", "sqlx-06?/runtime-tokio-rustls"]<|MERGE_RESOLUTION|>--- conflicted
+++ resolved
@@ -11,23 +11,13 @@
 readme = "README.md"
 
 [dependencies]
-<<<<<<< HEAD
-sqlx-06 = { package = "axum-sqlx-tx", version = "0.5", optional = true }
-sqlx-07 = { package = "axum-sqlx-tx", version = "0.6", optional = true }
-aide = { version = "0.13.3-frk1", path = "../aide" }
-
-[dev-dependencies]
-sqlx = { version = "^0.7", features = ["postgres"] }
-sqlx-07 = { package = "axum-sqlx-tx", version = "0.6", features = ["postgres"] }
-=======
 sqlx-06 = { package = "axum-sqlx-tx", version = "0.5.0", optional = true }
 sqlx-07 = { package = "axum-sqlx-tx", version = "0.8.0", optional = true }
-aide = { version = "0.13", path = "../aide" }
+aide = { version = "0.13.4-frk1", path = "../aide" }
 
 [dev-dependencies]
 sqlx = { version = "^0.7", features = ["postgres"] }
 sqlx-07 = { package = "axum-sqlx-tx", version = "0.8.0", features = ["postgres"] }
->>>>>>> 372fe865
 
 [features]
 default = ["sqlx-07"]
