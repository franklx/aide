[package]
name = "aide-macros"
version = "0.7.0"
authors = ["tamasfe"]
edition = "2021"
license = "MIT OR Apache-2.0"
description = "Macros for the Aide library"

[lib]
proc-macro = true

[dependencies]
<<<<<<< HEAD
darling = "0.20"
proc-macro2 = "1"
quote = "1"
syn = "2"
=======
darling = "0.20.0"
quote = "1.0.21"
syn = "2.0.15"
>>>>>>> 4b1b325b
<|MERGE_RESOLUTION|>--- conflicted
+++ resolved
@@ -10,13 +10,6 @@
 proc-macro = true
 
 [dependencies]
-<<<<<<< HEAD
 darling = "0.20"
-proc-macro2 = "1"
 quote = "1"
-syn = "2"
-=======
-darling = "0.20.0"
-quote = "1.0.21"
-syn = "2.0.15"
->>>>>>> 4b1b325b
+syn = "2"